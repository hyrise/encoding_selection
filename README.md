--- conflicted
+++ resolved
@@ -5,16 +5,14 @@
 
 In case you have any questions, please contact [Martin Boissier](https://hpi.de/plattner/people/phd-students/martin-boissier.html).
 
-<<<<<<< HEAD
-## Setup - Overview
-=======
+
 ### Citation
 
-This is a preliminary BibTeX entry. The paper has been accepted but it might move to another issue in case the camera ready version is not accepted.
+This is a preliminary "DBLP-style" BibTeX entry. The paper has been accepted but it might move to another issue in case the camera ready version is not accepted.
 <details><summary>BibTeX entry (click to expand)</summary>
 
 ```bibtex
-@article{DBLP:journals/pvldb/Boissier22,
+@article{DBLPlike:journals/pvldb/Boissier22,
   author    = {Martin Boissier},
   title     = {Robust and Budget-Constrained Encoding Configurations for In-Memory Database Systems},
   journal   = {Proc. {VLDB} Endow.},
@@ -27,14 +25,17 @@
 ```
 </details>
 
-## Setup
->>>>>>> 82f4521d
+
+## Setup - Overview
 
 This project consists of three main components: (i) Hyrise, (ii) the encoding plugin for Hyrise, and (iii) Python scripts that train the models and run the actual selection process.
 The repository contains the `encoding_plugin` directory, which stores a (actually a set of) plugin(s). These plugins for Hyrise manage the communication with the Hyrise server. Hyrise itself is a third party module within the plugin.
 The Python code is stored in the `python` directory.
 
+
 ## Setup - Execution
+
+[![Main](https://github.com/Bouncner/encoding_selection_private/actions/workflows/haupt.yml/badge.svg)](https://github.com/Bouncner/encoding_selection/actions/workflows/haupt.yml)
 
 The whole encoding selection pipeline runs within GitHub actions to make it as easy as possible to reproduce the results and run everything on your own machines (e.g., using [act](https://github.com/nektos/act)).
 Due to GitHub restrictions, the pipeline creates only a tiny data set (scale factor of 0.5).
@@ -49,20 +50,19 @@
 The code (both the plugins as well as the Python scripts) are extracted from a larger project.
 Please excuse the often convoluted and bloated code.
 
-[![Main](https://github.com/Bouncner/encoding_selection_private/actions/workflows/haupt.yml/badge.svg)](https://github.com/Bouncner/encoding_selection_private/actions/workflows/haupt.yml)
-
 
 ```mermaid
 flowchart LR;
     Start --> setuph["Setup Hyrise Pipeline<br>(git, apt, pip, ...)"];
     Start --> setupdb["Setup Database Comparison Pipeline<br>(git, apt, pip, ...)"];
     setuph --> cal["Calibration<br>(TPC-H; collect training data)"];
-    cal --> train[Training];
-    
+    cal --> train["Training<br>Runtime and size models"];
+    train --> selection["Encoding<br>Selection"];
+    selection --> runhyrise["Run TPC-H<br>(ST &amp; MT)"];
+    runhyrise --> plot["Plotting<br>R"];
     setupdb --> datamonet["Data Generation<br>MonetDB"];
     datamonet --> runmonet["Run TPC-H<br>MonetDB"];
     runmonet --> dataduckdb["Data Generation<br>DuckDB (TPC-H's dbgen)"];
     dataduckdb --> runduckdb["Run TPC-H<br>DuckDB"];
-    train[Training] --> plot["Plotting<br>R"];
     runduckdb --> plot;
-```+```
