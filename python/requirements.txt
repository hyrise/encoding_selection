<<<<<<< HEAD
duckdb >= 0.5.1
joblib == 1.2.0
matplotlib == 3.5.1
multiprocess == 0.70.12.2
numpy == 1.22.2
pandas == 1.4.0
pymonetdb == 1.5.0
psycopg2-binary == 2.9.9
PuLP == 2.6.0
scikit-learn == 1.0.2
=======
duckdb >= 0.10.3
joblib == 1.4.2
matplotlib == 3.9.0
multiprocess == 0.70.16
numpy == 1.26.4
pandas == 1.5.3  # Not using 2.x as we widely use DataFrame.append(). Change to pd.concat would be easy though.
pymonetdb == 1.8.1
psycopg2-binary == 2.9.9
PuLP == 2.8.0
scikit-learn == 1.5.0
>>>>>>> 2176dff1
#scikit-learn-intelex == 2021.5.3  # Used for fast regressions; might cause issues on the GitHub runners (requires Intel CPU)
xgboost == 2.0.3<|MERGE_RESOLUTION|>--- conflicted
+++ resolved
@@ -1,15 +1,3 @@
-<<<<<<< HEAD
-duckdb >= 0.5.1
-joblib == 1.2.0
-matplotlib == 3.5.1
-multiprocess == 0.70.12.2
-numpy == 1.22.2
-pandas == 1.4.0
-pymonetdb == 1.5.0
-psycopg2-binary == 2.9.9
-PuLP == 2.6.0
-scikit-learn == 1.0.2
-=======
 duckdb >= 0.10.3
 joblib == 1.4.2
 matplotlib == 3.9.0
@@ -20,6 +8,5 @@
 psycopg2-binary == 2.9.9
 PuLP == 2.8.0
 scikit-learn == 1.5.0
->>>>>>> 2176dff1
 #scikit-learn-intelex == 2021.5.3  # Used for fast regressions; might cause issues on the GitHub runners (requires Intel CPU)
 xgboost == 2.0.3